<<<<<<< HEAD
"""Python wrapper for easily making calls to Pipl's Search API.

Pipl's Search API allows you to query with the information you have about
a person (his name, address, email, phone, username and more) and in response 
get all the data available on him on the web.

The classes contained in this module are:
- SearchAPIRequest -- Build your request and send it.
- SearchAPIResponse -- Holds the response from the API in case it contains data.
- SearchAPIError -- An exception raised when the API response is an error.

The classes are based on the person data-model that's implemented here in the
sub-package piplapis.data.

"""
import json

import datetime
import logging

import pytz as pytz

from six import string_types

try:
    import urllib.request as urllib2
    from urllib.parse import urlencode
except ImportError:
    import urllib2
    from urllib import urlencode

import urllib
import itertools
import threading

import piplapis
from piplapis.data.available_data import AvailableData
from piplapis.error import APIError
from piplapis.data import *
from piplapis.data.utils import Serializable

logger = logging.getLogger(__name__)


class SearchAPIRequest(object):
    """A request to Pipl's Search API.
    
    Building the request from the query parameters can be done in two ways:
    
    Option 1 - directly and quickly (for simple requests with only few 
               parameters):
            
    >>> from piplapis.search import SearchAPIRequest
    >>> request = SearchAPIRequest(api_key='YOURKEY', email='clark.kent@example.com')
    >>> response = request.send()
    
    Option 2 - using the data-model (useful for more complex queries; for 
               example, when there are multiple parameters of the same type 
               such as few phones or a few addresses or when you'd like to use 
               information beyond the usual identifiers such as name or email, 
               information like education, job, relationships etc):
            
    >>> from piplapis.search import SearchAPIRequest
    >>> from piplapis.data import Person, Name, Address, Job
    >>> fields = [Name(first='Clark', last='Kent'),
    >>>           Address(country='US', state='KS', city='Smallville'),
    >>>           Address(country='US', state='KS', city='Metropolis'),
    >>>           Job(title='Field Reporter')]
    >>> request = SearchAPIRequest(api_key='YOURKEY',
    >>>                            person=Person(fields=fields))
    >>> response = request.send()

    Sending the request and getting the response is very simple and can be done
    by either making a blocking call to request.send() or by making 
    a non-blocking call to request.send_async(callback) which sends the request 
    asynchronously.
    
    You can also set various request flags:
    minimum_probability - a float between 0 and 1, to define what statistical confidence you need for inferred data.
    show_sources - string, either "all", "matching" or True. If not set, no sources will be shown.
        "all" - all sources will be shown.
        "matching" - only sources belonging to a matching person will be shown.
        Boolean True will behave like "matching".
    hide_sponsored - boolean (default False), whether to hide sponsored results.
    infer_persons - boolean (default False),  whether the API should return person responses made up solely from data inferred by statistical analysis.
    minimum_match - a float between 0 and 1, to define the minimum match under which possible persons will not be returned.
    that may be the person you're looking for)
    live_feeds - boolean (default True), whether to use live data feeds. Can be turned off 
    for performance.
    """

    HEADERS = {'User-Agent': 'piplapis/python/%s' % piplapis.__version__}
    BASE_URL = '{}://api.pipl.com/search/?'

    # The following are default settings for all request objects
    # You can set them once instead of passing them to the constructor every time
    default_api_key = None
    default_use_https = False
    default_minimum_probability = None
    default_show_sources = None
    default_minimum_match = None
    default_top_match = None
    default_hide_sponsored = None
    default_live_feeds = None
    default_infer_persons = None
    default_match_requirements = None
    default_source_category_requirements = None
    default_response_class = None

    @classmethod
    def set_default_settings(cls, api_key=None, minimum_probability=None, show_sources=None,
                             minimum_match=None, hide_sponsored=None, live_feeds=None, use_https=False,
                             match_requirements=None, source_category_requirements=None, infer_persons=None,
                             top_match=None, response_class=None):
        cls.default_api_key = api_key
        cls.default_minimum_probability = minimum_probability
        cls.default_show_sources = show_sources
        cls.default_minimum_match = minimum_match
        cls.default_top_match = top_match
        cls.default_hide_sponsored = hide_sponsored
        cls.default_live_feeds = live_feeds
        cls.default_use_https = use_https
        cls.default_match_requirements = match_requirements
        cls.default_source_category_requirements = source_category_requirements
        cls.default_infer_persons = infer_persons
        cls.default_response_class = response_class

    def __init__(self, api_key=None, first_name=None, middle_name=None,
                 last_name=None, raw_name=None, email=None, phone=None, country_code=None,
                 raw_phone=None, username=None, user_id=None, country=None, state=None, city=None, house=None,
                 street=None, zip_code=None, raw_address=None, from_age=None, to_age=None, person=None, url=None,
                 search_pointer=None, minimum_probability=None, show_sources=None,
                 minimum_match=None, hide_sponsored=None, live_feeds=None, use_https=None,
                 match_requirements=None, source_category_requirements=None, infer_persons=None, top_match=None, response_class=None):
        """Initiate a new request object with given query params.
        
        Each request must have at least one searchable parameter, meaning 
        a name (at least first and last name), email, phone or username. 
        Multiple query params are possible (for example querying by both email 
        and phone of the person).
        
        Args:
        
        :param api_key: str, a valid API key.
                   Note that you can set a default API key 
                   (piplapis.search.default_api_key = '<your_key>') instead of 
                   passing it to each request object. 
        :param first_name: unicode, minimum 2 chars.
        :param middle_name: unicode. 
        :param last_name: unicode, minimum 2 chars.
        :param raw_name: unicode, an unparsed name containing at least a first name 
                    and a last name.
        :param email: unicode.
        :param phone: int/long. A national phone with no formatting.
        :param country_code: int. The phone country code
        :param raw_phone: string. A phone to be sent as-is, will be parsed by Pipl.
        :param username: unicode, minimum 3 chars.
        :param url: unicode, minimum 3 chars.
        :param user_id: unicode.
        :param country: unicode, a 2 letter country code from:
                   http://en.wikipedia.org/wiki/ISO_3166-2
        :param state: unicode, a state code from:
                 http://en.wikipedia.org/wiki/ISO_3166-2%3AUS
                 http://en.wikipedia.org/wiki/ISO_3166-2%3ACA
        :param city: unicode.
        :param street: unicode, minimum 2 chars.
        :param house: unicode.
        :param zip_code: int. Address zip code.
        :param raw_address: unicode, an unparsed address.
        :param from_age: int.
        :param to_age: int.
        :param person: A Person object (available at piplapis.data.Person).
                  The person can contain every field allowed by the data-model
                  (see piplapis.data.fields) and can hold multiple fields of
                  the same type (for example: two emails, three addresses etc.)
        :param search_pointer: str, sending a search pointer of a possible person will retrieve 
                          more data related to this person.
        :param minimum_probability: float (0-1). The minimum required confidence for inferred data.
        :param show_sources: str or bool, one of "matching"/"all". "all" will show all sources, "matching"
                        only those of the matching person. Boolean True will behave like "matching".
        :param minimum_match: float (0-1). The minimum required match under which possible persons will not be returned.
        :param live_feeds: bool, default True. Whether to use live feeds. Only relevant in plans that include
                      live feeds. Can be set to False for performance.
        :param hide_sponsored: bool, default False. Whether to hide sponsored results.
        :param infer_persons: bool, default False. Whether the API should return person responses made up solely from data inferred by statistical analysis.
        :param use_https: bool, default False. Whether to use an encrypted connection.
        :param match_requirements: str/unicode, a match requirements criteria. This criteria defines what fields
                                   must be present in an API response in order for it to be returned as a match.
                                   For example: "email" or "email or phone", or "email or (phone and name)"
        :param source_category_requirements: str/unicode, a source category requirements criteria. This criteria defines
                                   what source categories must be present in an API response in order for it to be
                                   returned as a match. For example: "personal_profiles" or "personal_profiles or professional_and_business"
        :param response_class: object, an object inheriting SearchAPIResponse and adding functionality beyond the basic
                            response scope. This provides the option to override methods or just add them.

        Each of the arguments that should have a unicode value accepts both
        unicode objects and utf8 encoded str (will be decoded automatically).
        """
        if person is None:
            person = Person()
        if first_name or middle_name or last_name:
            name = Name(first=first_name, middle=middle_name, last=last_name)
            person.add_fields([name])
        if raw_name:
            person.add_fields([Name(raw=raw_name)])
        if email:
            person.add_fields([Email(address=email)])
        if phone or raw_phone:
            person.add_fields([Phone(country_code=country_code, number=phone, raw=raw_phone)])
        if username:
            person.add_fields([Username(content=username)])
        if url:
            person.add_fields([URL(url=url)])
        if user_id:
            person.add_fields([UserID(content=user_id)])
        if country or state or city or house or street or zip_code:
            address = Address(country=country, state=state, city=city, house=house, street=street, zip_code=zip_code)
            person.add_fields([address])
        if raw_address:
            person.add_fields([Address(raw=raw_address)])
        if from_age is not None or to_age is not None:
            dob = DOB.from_age_range(from_age or 0, to_age or 1000)
            person.add_fields([dob])

        person.search_pointer = search_pointer
        self.person = person

        self.api_key = api_key or self.default_api_key
        self.show_sources = show_sources if show_sources is not None else self.default_show_sources
        self.live_feeds = live_feeds if live_feeds is not None else self.default_live_feeds
        self.minimum_match = minimum_match or self.default_minimum_match
        self.top_match = top_match or self.default_top_match
        self.minimum_probability = minimum_probability or self.default_minimum_probability
        self.hide_sponsored = hide_sponsored if hide_sponsored is not None else self.default_hide_sponsored
        self.match_requirements = match_requirements or self.default_match_requirements
        self.source_category_requirements = source_category_requirements or self.default_source_category_requirements
        self.use_https = use_https if use_https is not None else self.default_use_https
        self.infer_persons = infer_persons if infer_persons is not None else self.default_infer_persons

        response_class = response_class or self.default_response_class
        self.response_class = response_class if response_class and issubclass(response_class, SearchAPIResponse) \
            else SearchAPIResponse

    def validate_query_params(self, strict=True):
        """Check if the request is valid and can be sent, raise ValueError if 
        not.
        
        :param strict, boolean. If True, an exception is raised on every
        invalid query parameter, if False an exception is raised only when the search
        request cannot be performed because required query params are missing.
        
        """
        if not self.api_key:
            raise ValueError('API key is missing')
        if strict:
            if self.top_match and type(self.top_match) is not bool:
                raise ValueError('top_match should be a boolean')
            if self.minimum_match and (type(self.minimum_match) is not float or
                                       self.minimum_match > 1 or self.minimum_match < 0):
                raise ValueError('minimum_match should be a float between 0 and 1')
            if self.hide_sponsored is not None and type(self.hide_sponsored) is not bool:
                raise ValueError('hide_sponsored should be a boolean')
            if self.infer_persons is not None and type(self.infer_persons) is not bool:
                raise ValueError('infer_persons should be a boolean')
            if self.live_feeds is not None and type(self.live_feeds) is not bool:
                raise ValueError('live_feeds should be a boolean')
            if self.match_requirements is not None and not isinstance(self.match_requirements, string_types):
                raise ValueError('match_requirements should be an str or unicode object')
            if self.source_category_requirements is not None and not isinstance(self.source_category_requirements,
                                                                                string_types):
                raise ValueError('source_category_requirements should be an str or unicode object')
            if self.show_sources not in ("all", "matching", "false", "true", True, False, None):
                raise ValueError('show_sources has a wrong value. Should be "matching", "all", True, False or None')
            if self.minimum_probability and (type(self.minimum_probability) is not float or
                                             self.minimum_probability > 1 or self.minimum_probability < 0):
                raise ValueError('minimum_probability should be a float between 0 and 1')
            if self.person.unsearchable_fields and not self.person.is_searchable:
                raise ValueError('Some fields are unsearchable: %s' % self.person.unsearchable_fields)
        if not self.person.is_searchable:
            raise ValueError('No valid name/username/user_id/phone/email/address or search pointer in request')

    @property
    def url(self):
        """The URL of the request (str)."""
        query = self.get_search_query()
        return self.get_base_url() + urllib.urlencode(query, doseq=True)

    def get_search_query(self):
        query = {"key": self.api_key}
        if self.person and self.person.search_pointer:
            query['search_pointer'] = self.person.search_pointer
        elif self.person:
            query['person'] = self.person.to_json()
        if self.minimum_probability is not None:
            query['minimum_probability'] = self.minimum_probability
        if self.minimum_match is not None:
            query['minimum_match'] = self.minimum_match
        if self.top_match is not None:
            query['top_match'] = self.top_match
        if self.hide_sponsored is not None:
            query['hide_sponsored'] = self.hide_sponsored
        if self.infer_persons is not None:
            query['infer_persons'] = self.infer_persons
        if self.match_requirements is not None:
            query['match_requirements'] = self.match_requirements
        if self.source_category_requirements is not None:
            query['source_category_requirements'] = self.source_category_requirements
        if self.live_feeds is not None:
            query['live_feeds'] = self.live_feeds
        if self.show_sources is not None:
            query['show_sources'] = self.show_sources
        return query

    def send(self, strict_validation=True):
        """Send the request and return the response or raise SearchAPIError.
        
        calling this method blocks the program until the response is returned,
        if you want the request to be sent asynchronously please refer to the 
        send_async method. 
        
        the response is returned as a SearchAPIResponse object.
        
        :param strict_validation:  bool. Used by self.validate_query_params.
        
        :raises ValueError (raised from validate_query_params),
        httpError/URLError and SearchAPIError (when the response is returned 
        but contains an error).
        
        example:
        >>> from piplapis.search import SearchAPIRequest, SearchAPIError
        >>> request = SearchAPIRequest('YOURKEY', email='clark.kent@example.com')
        >>> try:
        ...     response = request.send()
        ... except SearchAPIError as e:
        ...     print e.http_status_code, e

        :return: A Response from the API
        :rtype: SearchAPIResponse
        """
        self.validate_query_params(strict=strict_validation)

        query = self.get_search_query()
        request = urllib2.Request(url=self.get_base_url(), data=urlencode(query, True).encode(),
                                  headers=SearchAPIRequest.HEADERS)
        try:
            response = urllib2.urlopen(request)
            json_response = response.read().decode()
            search_response = self.response_class.from_json(json_response)
            search_response._add_rate_limiting_headers(*self._get_quota_and_throttle_data(response.headers))
            return search_response
        except urllib2.HTTPError as e:
            json_error = e.read()
            if not json_error:
                raise e
            try:
                exception = SearchAPIError.from_json(json_error.decode())
                exception._add_rate_limiting_headers(*self._get_quota_and_throttle_data(e.headers))
                raise exception
            except ValueError:
                raise e

    @staticmethod
    def _get_quota_and_throttle_data(headers):

        # Set default values
        (quota_allotted, quota_current, quota_reset, qps_allotted, qps_current, qps_live_allotted, qps_live_current,
         qps_demo_allotted, qps_demo_current, demo_usage_allotted, demo_usage_current, demo_usage_expiry, package_allotted, package_current, package_expiry) = (None,) * 15

        time_format = "%A, %B %d, %Y %I:%M:%S %p %Z"

        # Handle quota headers
        if 'X-APIKey-Quota-Allotted' in headers:
            quota_allotted = int(headers.get('X-APIKey-Quota-Allotted'))
        if 'X-APIKey-Quota-Current' in headers:
            quota_current = int(headers.get('X-APIKey-Quota-Current'))
        if 'X-Quota-Reset' in headers:
            datetime_str = headers.get('X-Quota-Reset')
            quota_reset = datetime.datetime.strptime(datetime_str, time_format).replace(tzinfo=pytz.utc)

        # Handle throttling
        if 'X-QPS-Allotted' in headers:
            qps_allotted = int(headers.get('X-QPS-Allotted'))
        if 'X-QPS-Current' in headers:
            qps_current = int(headers.get('X-QPS-Current'))
        if 'X-QPS-Live-Allotted' in headers:
            qps_live_allotted = int(headers.get('X-QPS-Live-Allotted'))
        if 'X-QPS-Live-Current' in headers:
            qps_live_current = int(headers.get('X-QPS-Live-Current'))
        if 'X-QPS-Demo-Allotted' in headers:
            qps_demo_allotted = int(headers.get('X-QPS-Demo-Allotted'))
        if 'X-QPS-Demo-Current' in headers:
            qps_demo_current = int(headers.get('X-QPS-Demo-Current'))

        # Handle Demo usage allowance
        if 'X-Demo-Usage-Allotted' in headers:
            demo_usage_allotted = int(headers.get('X-Demo-Usage-Allotted'))
        if 'X-Demo-Usage-Current' in headers:
            demo_usage_current = int(headers.get('X-Demo-Usage-Current'))
        if 'X-Demo-Usage-Expiry' in headers:
            datetime_str = headers.get('X-Demo-Usage-Expiry')
            demo_usage_expiry = datetime.datetime.strptime(datetime_str, time_format).replace(tzinfo=pytz.utc)

        # Handle Package Usage
        if 'X-Package-Allotted' in headers:
            package_allotted = int(headers.get('X-Package-Allotted'))
        if 'X-Package-Current' in headers:
            package_current = int(headers.get('X-Package-Current'))
        if 'X-Package-Expiry' in headers:
            datetime_str = headers.get('X-Package-Expiry')
            package_expiry = datetime.datetime.strptime(datetime_str, time_format).replace(tzinfo=pytz.utc)

        return (quota_allotted, quota_current, quota_reset, qps_allotted, qps_current, qps_live_allotted,
                qps_live_current, qps_demo_allotted, qps_demo_current, demo_usage_allotted,
                demo_usage_current, demo_usage_expiry, package_allotted, package_current, package_expiry)

    def send_async(self, callback, strict_validation=True):
        """Same as send() but in a non-blocking way.
        
        use this method if you want to send the request asynchronously so your 
        program can do other things while waiting for the response.
        
        :param strict_validation: bool. Used by self.validate_query_params.
        :param callback: Callable with the following signature - callback(response=None, error=None).
        
        example:
        
        >>> from piplapis.search import SearchAPIRequest
        >>>
        >>> def my_callback(response=None, error=None):
        ...     print response or error
        ...
        >>> request = SearchAPIRequest('YOURKEY', email='clark.kent@example.com')
        >>> request.send_async(my_callback)
        >>> do_other_things()
        """

        def target():
            try:
                response = self.send(strict_validation)
                callback(response=response)
            except Exception as e:
                callback(error=e)

        threading.Thread(target=target).start()

    def get_base_url(self):
        protocol = "https"
        return self.BASE_URL.format(protocol)


class SearchAPIResponse(Serializable):
    """a response from Pipl's Search API.

    a response contains 4 main data elements:

    - available data summary (piplapis.data.available_data.AvailableData).
      This is a summary of the data available for your search. Please note that
      some available data may not be present in the response due to data package limits.
      The available data contains two sub-elements, basic and premium (if you're on premium,
      basic will be None):
      - basic: shows the data available with a basic coverage plan
      - premium: shows the data available with a premium coverage plan

    - a person (piplapis.data.containers.Person) that is the data object
      representing all the information available for the person you were
      looking for.
      this object will only be returned when our identity-resolution engine is
      convinced that the information is of the person represented by your query.
      obviously, if the query was for "John Smith" there's no way for our
      identity-resolution engine to know which of the hundreds of thousands of
      people named John Smith you were referring to, therefore you can expect
      that the response will not contain a person object.
      on the other hand, if you search by a unique identifier such as email or
      a combination of identifiers that only lead to one person, such as
      "Clark Kent from Smallville, KS, US", you can expect to get
      a response containing a single person object.
   
    - a list of possible persons (piplapis.data.containers.Person). If our identity-resolution
      engine did not find a definite match, you can use this list to further
      drill down using the persons' search_pointer field.

    - a list of sources (piplapis.data.containers.Source). Sources are the breakdown
      of a response's data into its origin - so each source will contain data that came
      from one source (e.g. a facebook profile, a public record, etc).
      Sources may contain strictly data that belongs to the person returned as a
      perfect match (only these are shown if the search contained show_sources=matching),
      or they may belong to possibly related people. In any case, by default API
      responses do not contain sources, and to use them you must pass a value for show_sources.
   
    the response also contains the query as it was interpreted by Pipl. This
    part is useful for verification and debugging, if some query parameters
    were invalid you can see in response.query that they were ignored, you can
    also see how the name/address from your query were parsed in case you
    passed raw_name/raw_address in the query.
    """

    def __init__(self, query=None, person=None, sources=None,
                 possible_persons=None, warnings_=None, http_status_code=None,
                 visible_sources=None, available_sources=None, search_id=None,
                 match_requirements=None, available_data=None, source_category_requirements=None,
                 persons_count=None, *args, **kwargs):
        """
        :param query: A Person object with the query as interpreted by Pipl.
        :param person: A Person object with data about the person in the query.
        :param sources: A list of Source objects with full/partial match to the query.
        :param possible_persons: A list of Person objects, each of these is an
                              expansion of the original query, giving additional
                              query parameters to zoom in on the right person.
        :param warnings_: A list of unicodes. A warning is returned when the query
                    contains a non-critical error and the search can still run.
        :param visible_sources: int, the number of sources in response
        :param available_sources: int, the total number of known sources for this search
        :param search_id: str or unicode, a unique ID which identifies this search. Useful for debugging.
        :param available_data: an AvailableData object, showing the data available for your query.
        :param match_requirements: str or unicode. Shows how Pipl interpreted your match_requirements criteria.
        :param source_category_requirements: str or unicode. Shows how Pipl interpreted your
                                             source_category_requirements criteria.
         :param persons_count: int. The number of persons in this response.
        """
        self.query = query
        self.person = person
        self.sources = sources or []
        self.possible_persons = possible_persons or []
        self.warnings = warnings_ or []
        self.http_status_code = http_status_code
        self.visible_sources = visible_sources
        self.available_sources = available_sources
        self.search_id = search_id
        self.available_data = available_data
        self.match_requirements = match_requirements
        self.source_category_requirements = source_category_requirements
        self.persons_count = persons_count
        if not self.persons_count:
            self.persons_count = 1 if self.person is not None else len(self.possible_persons)
        self.raw_json = None

        # Rate limiting data
        self.qps_allotted = None  # Your permitted queries per second
        self.qps_current = None  # The number of queries that you've run in the same second as this one.
        self.qps_live_allotted = None  # Your permitted queries per second
        self.qps_live_current = None  # The number of queries that you've run in the same second as this one.
        self.qps_demo_allotted = None  # Your permitted queries per second
        self.qps_demo_current = None  # The number of queries that you've run in the same second as this one.
        self.quota_allotted = None  # Your API quota
        self.quota_current = None  # The API quota used so far
        self.quota_reset = None  # The time when your quota resets
        self.demo_usage_allotted = None  # Your permitted demo queries
        self.demo_usage_current = None  # The number of demo queries that you've already run
        self.demo_usage_expiry = None  # The expiry time of your demo usage
        self.package_allotted = None  # The total number of matches defined on the key.
        self.package_current = None  # The number of used matches.
        self.package_expiry = None  # The date and time when the key and the remaining matches will expire.

    @property
    def matching_sources(self):
        """Sources that match the person from the query.
        Note that the meaning of "match the person from the query" means "Pipl 
        is convinced that these sources hold data about the person you're 
        looking for". 
        Essentially, these are the sources that make up the Person object.
        """
        return [source for source in self.sources if source.match == 1.]

    def group_sources(self, key_function):
        """Return a dict with the sources grouped by the key returned by 
        `key_function`.

        :param key_function: function, takes a source and returns the value from the source to
        group by (see examples in the group_sources_by_* methods below).

        :return dict, a key in this dict is a key returned by
        `key_function` and the value is a list of all the sources with this key.
        """
        sorted_sources = sorted(self.sources, key=key_function)
        grouped_sources = itertools.groupby(sorted_sources, key=key_function)
        return dict([(key, list(group)) for key, group in grouped_sources])

    def group_sources_by_domain(self):
        """Return the sources grouped by the domain they came from.
        
        :return dict, a key in this dict is a domain
        and the value is a list of all the sources with this domain.
        
        """
        key_function = lambda source: source.domain or ''
        return self.group_sources(key_function)

    def group_sources_by_category(self):
        """Return the sources grouped by their category. 
        
        :return dict, a key in this dict is a category
        and the value is a list of all the sources with this category.
        
        """
        key_function = lambda source: source.category or ''
        return self.group_sources(key_function)

    def group_sources_by_match(self):
        """Return the sources grouped by their match attribute.

        :return dict, a key in this dict is a match
        float and the value is a list of all the sources with this
        match value.

        """
        key_function = lambda source: source.match or 0
        return self.group_sources(key_function)

    @classmethod
    def from_json(cls, json_str):
        """
        We override this method in SearchAPIResponse so that
        :param json_str:
        :return:
        """
        d = json.loads(json_str)
        obj = cls.from_dict(d)
        obj.raw_json = json_str
        return obj

    @classmethod
    def from_dict(cls, d):
        """Transform the dict to a response object and return the response.
        :param d: the API response dictionary
        """
        http_status_code = d.get('@http_status_code')
        visible_sources = d.get('@visible_sources')
        available_sources = d.get('@available_sources')
        warnings_ = d.get('warnings', [])
        search_id = d.get('@search_id')
        persons_count = d.get('@persons_count')

        match_requirements = d.get('match_requirements')
        source_category_requirements = d.get('source_category_requirements')

        available_data = d.get('available_data') or None
        if available_data is not None:
            available_data = AvailableData.from_dict(available_data)

        query = d.get('query') or None
        if query is not None:
            query = Person.from_dict(query)

        person = d.get('person') or None
        if person is not None:
            person = Person.from_dict(person)
        sources = d.get('sources')
        if sources:
            sources = [Source.from_dict(source) for source in sources]
        possible_persons = [Person.from_dict(x) for x in d.get('possible_persons', [])]
        return cls(query=query, person=person, sources=sources,
                   possible_persons=possible_persons, warnings_=warnings_,
                   http_status_code=http_status_code, visible_sources=visible_sources,
                   available_sources=available_sources, search_id=search_id,
                   match_requirements=match_requirements, available_data=available_data,
                   source_category_requirements=source_category_requirements,
                   persons_count=persons_count)

    def to_dict(self):
        """Return a dict representation of the response."""
        d = {}
        if self.http_status_code:
            d['@http_status_code'] = self.http_status_code
        if self.visible_sources:
            d['@visible_sources'] = self.visible_sources
        if self.available_sources:
            d['@available_sources'] = self.available_sources
        if self.search_id:
            d['@search_id'] = self.search_id
        if self.persons_count:
            d['@persons_count'] = self.persons_count
        if self.warnings:
            d['warnings'] = self.warnings
        if self.match_requirements:
            d['match_requirements'] = self.match_requirements
        if self.available_data is not None:
            d['available_data'] = self.available_data.to_dict()
        if self.query is not None:
            d['query'] = self.query.to_dict()
        if self.person is not None:
            d['person'] = self.person.to_dict()
        if self.sources:
            d['sources'] = [source.to_dict() for source in self.sources]
        if self.possible_persons:
            d['possible_persons'] = [person.to_dict() for person in self.possible_persons]
        return d

    @property
    def gender(self):
        """
        A shortcut method to get the result's person's gender.
        return Gender
        """
        return self.person.gender if self.person else None

    @property
    def dob(self):
        """
        A shortcut method to get the result's person's age.
        return DOB
        """
        return self.person.dob if self.person else None

    @property
    def job(self):
        """
        A shortcut method to get the result's person's job.
        return Job
        """
        return self.person.jobs[0] if self.person and len(self.person.jobs) > 0 else None

    @property
    def address(self):
        """
        A shortcut method to get the result's person's address.
        return Address
        """
        return self.person.addresses[0] if self.person and len(self.person.addresses) > 0 else None

    @property
    def education(self):
        """
        A shortcut method to get the result's person's education.
        return Education
        """
        return self.person.educations[0] if self.person and len(self.person.educations) > 0 else None

    @property
    def language(self):
        """
        A shortcut method to get the result's person's spoken language.
        return Language
        """
        return self.person.languages[0] if self.person and len(self.person.languages) > 0 else None

    @property
    def ethnicity(self):
        """
        A shortcut method to get the result's person's ethnicity.
        return Ethnicity
        """
        return self.person.ethnicities[0] if self.person and len(self.person.ethnicities) > 0 else None

    @property
    def origin_country(self):
        """
        A shortcut method to get the result's person's origin country.
        return OriginCountry
        """
        return self.person.origin_countries[0] if self.person and len(self.person.origin_countries) > 0 else None

    @property
    def phone(self):
        """
        A shortcut method to get the result's person's phone.
        return Phone
        """
        return self.person.phones[0] if self.person and len(self.person.phones) > 0 else None

    @property
    def email(self):
        """
        A shortcut method to get the result's person's email.
        return Email
        """
        return self.person.emails[0] if self.person and len(self.person.emails) > 0 else None

    @property
    def name(self):
        """
        A shortcut method to get the result's person's name.
        return Name
        """
        return self.person.names[0] if self.person and len(self.person.names) > 0 else None

    @property
    def image(self):
        """
        A shortcut method to get the result's person's image.
        return Image
        """
        return self.person.images[0] if self.person and len(self.person.images) > 0 else None

    @property
    def url(self):
        """
        A shortcut method to get the result's person's url.
        return URL
        """
        return self.person.urls[0] if self.person and len(self.person.urls) > 0 else None

    @property
    def username(self):
        """
        A shortcut method to get the result's person's username.
        return Username
        """
        return self.person.usernames[0] if self.person and len(self.person.usernames) > 0 else None

    @property
    def user_id(self):
        """
        A shortcut method to get the result's person's user_id.
        return UserID
        """
        return self.person.user_ids[0] if self.person and len(self.person.user_ids) > 0 else None

    @property
    def relationship(self):
        """
        A shortcut method to get the result's person's most prominent relationship.
        return Relationship
        """
        return self.person.relationships[0] if self.person and len(self.person.relationships) > 0 else None

    def add_quota_throttle_data(self, *args, **kwargs):
        logger.warn("SearchAPIResponse.add_quota_throttle_data is deprecated")
        return self._add_rate_limiting_headers(*args, **kwargs)

    def _add_rate_limiting_headers(self, quota_allotted=None, quota_current=None, quota_reset=None, qps_allotted=None,
                                   qps_current=None, qps_live_allotted=None, qps_live_current=None,
                                   qps_demo_allotted=None, qps_demo_current=None, demo_usage_allotted=None,
                                   demo_usage_current=None, demo_usage_expiry=None, package_allotted=None,
                                   package_current=None, package_expiry=None):
        self.qps_allotted = qps_allotted
        self.qps_current = qps_current
        self.qps_live_allotted = qps_live_allotted
        self.qps_live_current = qps_live_current
        self.qps_demo_allotted = qps_demo_allotted
        self.qps_demo_current = qps_demo_current
        self.quota_allotted = quota_allotted
        self.quota_current = quota_current
        self.quota_reset = quota_reset
        self.demo_usage_allotted = demo_usage_allotted
        self.demo_usage_current = demo_usage_current
        self.demo_usage_expiry = demo_usage_expiry
        self.package_allotted = package_allotted
        self.package_current = package_current
        self.package_expiry = package_expiry


class SearchAPIError(APIError):
    """an exception raised when the response from the search API contains an
    error."""

    pass
=======
"""Python wrapper for easily making calls to Pipl's Search API.

Pipl's Search API allows you to query with the information you have about
a person (his name, address, email, phone, username and more) and in response 
get all the data available on him on the web.

The classes contained in this module are:
- SearchAPIRequest -- Build your request and send it.
- SearchAPIResponse -- Holds the response from the API in case it contains data.
- SearchAPIError -- An exception raised when the API response is an error.

The classes are based on the person data-model that's implemented here in the
sub-package piplapis.data.

"""
import json

import datetime
import logging

import pytz as pytz

from six import string_types

try:
    import urllib.request as urllib2
    from urllib.parse import urlencode
except ImportError:
    import urllib2
    from urllib import urlencode

import urllib
import itertools
import threading

import piplapis
from piplapis.data.available_data import AvailableData
from piplapis.error import APIError
from piplapis.data import *
from piplapis.data.utils import Serializable

logger = logging.getLogger(__name__)


class SearchAPIRequest(object):
    """A request to Pipl's Search API.
    
    Building the request from the query parameters can be done in two ways:
    
    Option 1 - directly and quickly (for simple requests with only few 
               parameters):
            
    >>> from piplapis.search import SearchAPIRequest
    >>> request = SearchAPIRequest(api_key='YOURKEY', email='clark.kent@example.com')
    >>> response = request.send()
    
    Option 2 - using the data-model (useful for more complex queries; for 
               example, when there are multiple parameters of the same type 
               such as few phones or a few addresses or when you'd like to use 
               information beyond the usual identifiers such as name or email, 
               information like education, job, relationships etc):
            
    >>> from piplapis.search import SearchAPIRequest
    >>> from piplapis.data import Person, Name, Address, Job
    >>> fields = [Name(first='Clark', last='Kent'),
    >>>           Address(country='US', state='KS', city='Smallville'),
    >>>           Address(country='US', state='KS', city='Metropolis'),
    >>>           Job(title='Field Reporter')]
    >>> request = SearchAPIRequest(api_key='YOURKEY',
    >>>                            person=Person(fields=fields))
    >>> response = request.send()

    Sending the request and getting the response is very simple and can be done
    by either making a blocking call to request.send() or by making 
    a non-blocking call to request.send_async(callback) which sends the request 
    asynchronously.
    
    You can also set various request flags:
    minimum_probability - a float between 0 and 1, to define what statistical confidence you need for inferred data.
    show_sources - string, either "all", "matching" or True. If not set, no sources will be shown.
        "all" - all sources will be shown.
        "matching" - only sources belonging to a matching person will be shown.
        Boolean True will behave like "matching".
    hide_sponsored - boolean (default False), whether to hide sponsored results.
    infer_persons - boolean (default False),  whether the API should return person responses made up solely from data inferred by statistical analysis.
    minimum_match - a float between 0 and 1, to define the minimum match under which possible persons will not be returned.
    that may be the person you're looking for)
    live_feeds - boolean (default True), whether to use live data feeds. Can be turned off 
    for performance.
    """

    HEADERS = {'User-Agent': 'piplapis/python/%s' % piplapis.__version__}
    BASE_URL = '{}://api.pipl.com/search/?'

    # The following are default settings for all request objects
    # You can set them once instead of passing them to the constructor every time
    default_api_key = None
    default_use_https = False
    default_minimum_probability = None
    default_show_sources = None
    default_minimum_match = None
    default_hide_sponsored = None
    default_live_feeds = None
    default_infer_persons = None
    default_match_requirements = None
    default_source_category_requirements = None
    default_response_class = None

    @classmethod
    def set_default_settings(cls, api_key=None, minimum_probability=None, show_sources=None,
                             minimum_match=None, hide_sponsored=None, live_feeds=None, use_https=False,
                             match_requirements=None, source_category_requirements=None, infer_persons=None,
                             response_class=None):
        cls.default_api_key = api_key
        cls.default_minimum_probability = minimum_probability
        cls.default_show_sources = show_sources
        cls.default_minimum_match = minimum_match
        cls.default_hide_sponsored = hide_sponsored
        cls.default_live_feeds = live_feeds
        cls.default_use_https = use_https
        cls.default_match_requirements = match_requirements
        cls.default_source_category_requirements = source_category_requirements
        cls.default_infer_persons = infer_persons
        cls.default_response_class = response_class

    def __init__(self, api_key=None, first_name=None, middle_name=None,
                 last_name=None, raw_name=None, email=None, phone=None, country_code=None,
                 raw_phone=None, username=None, user_id=None, country=None, state=None, city=None,
                 raw_address=None, from_age=None, to_age=None, person=None,
                 search_pointer=None, minimum_probability=None, show_sources=None,
                 minimum_match=None, hide_sponsored=None, live_feeds=None, use_https=None,
                 match_requirements=None, source_category_requirements=None, infer_persons=None,
                 response_class=None):
        """Initiate a new request object with given query params.
        
        Each request must have at least one searchable parameter, meaning 
        a name (at least first and last name), email, phone or username. 
        Multiple query params are possible (for example querying by both email 
        and phone of the person).
        
        Args:
        
        :param api_key: str, a valid API key.
                   Note that you can set a default API key 
                   (piplapis.search.default_api_key = '<your_key>') instead of 
                   passing it to each request object. 
        :param first_name: unicode, minimum 2 chars.
        :param middle_name: unicode. 
        :param last_name: unicode, minimum 2 chars.
        :param raw_name: unicode, an unparsed name containing at least a first name 
                    and a last name.
        :param email: unicode.
        :param phone: int/long. A national phone with no formatting.
        :param country_code: int. The phone country code
        :param raw_phone: string. A phone to be sent as-is, will be parsed by Pipl.
        :param username: unicode, minimum 3 chars.
        :param user_id: unicode.
        :param country: unicode, a 2 letter country code from:
                   http://en.wikipedia.org/wiki/ISO_3166-2
        :param state: unicode, a state code from:
                 http://en.wikipedia.org/wiki/ISO_3166-2%3AUS
                 http://en.wikipedia.org/wiki/ISO_3166-2%3ACA
        :param city: unicode.
        :param raw_address: unicode, an unparsed address.
        :param from_age: int.
        :param to_age: int.
        :param person: A Person object (available at piplapis.data.Person).
                  The person can contain every field allowed by the data-model
                  (see piplapis.data.fields) and can hold multiple fields of
                  the same type (for example: two emails, three addresses etc.)
        :param search_pointer: str, sending a search pointer of a possible person will retrieve 
                          more data related to this person.
        :param minimum_probability: float (0-1). The minimum required confidence for inferred data.
        :param show_sources: str or bool, one of "matching"/"all". "all" will show all sources, "matching"
                        only those of the matching person. Boolean True will behave like "matching".
        :param minimum_match: float (0-1). The minimum required match under which possible persons will not be returned.
        :param live_feeds: bool, default True. Whether to use live feeds. Only relevant in plans that include
                      live feeds. Can be set to False for performance.
        :param hide_sponsored: bool, default False. Whether to hide sponsored results.
        :param infer_persons: bool, default False. Whether the API should return person responses made up solely from data inferred by statistical analysis.
        :param use_https: bool, default False. Whether to use an encrypted connection.
        :param match_requirements: str/unicode, a match requirements criteria. This criteria defines what fields
                                   must be present in an API response in order for it to be returned as a match.
                                   For example: "email" or "email or phone", or "email or (phone and name)"
        :param source_category_requirements: str/unicode, a source category requirements criteria. This criteria defines
                                   what source categories must be present in an API response in order for it to be
                                   returned as a match. For example: "personal_profiles" or "personal_profiles or professional_and_business"
        :param response_class: object, an object inheriting SearchAPIResponse and adding functionality beyond the basic
                            response scope. This provides the option to override methods or just add them.

        Each of the arguments that should have a unicode value accepts both
        unicode objects and utf8 encoded str (will be decoded automatically).
        """
        if person is None:
            person = Person()
        if first_name or middle_name or last_name:
            name = Name(first=first_name, middle=middle_name, last=last_name)
            person.add_fields([name])
        if raw_name:
            person.add_fields([Name(raw=raw_name)])
        if email:
            person.add_fields([Email(address=email)])
        if phone or raw_phone:
            person.add_fields([Phone(country_code=country_code, number=phone, raw=raw_phone)])
        if username:
            person.add_fields([Username(content=username)])
        if user_id:
            person.add_fields([UserID(content=user_id)])
        if country or state or city:
            address = Address(country=country, state=state, city=city)
            person.add_fields([address])
        if raw_address:
            person.add_fields([Address(raw=raw_address)])
        if from_age is not None or to_age is not None:
            dob = DOB.from_age_range(from_age or 0, to_age or 1000)
            person.add_fields([dob])

        person.search_pointer = search_pointer
        self.person = person

        self.api_key = api_key or self.default_api_key
        self.show_sources = show_sources if show_sources is not None else self.default_show_sources
        self.live_feeds = live_feeds if live_feeds is not None else self.default_live_feeds
        self.minimum_match = minimum_match or self.default_minimum_match
        self.minimum_probability = minimum_probability or self.default_minimum_probability
        self.hide_sponsored = hide_sponsored if hide_sponsored is not None else self.default_hide_sponsored
        self.match_requirements = match_requirements or self.default_match_requirements
        self.source_category_requirements = source_category_requirements or self.default_source_category_requirements
        self.use_https = use_https if use_https is not None else self.default_use_https
        self.infer_persons = infer_persons if infer_persons is not None else self.default_infer_persons

        response_class = response_class or self.default_response_class
        self.response_class = response_class if response_class and issubclass(response_class, SearchAPIResponse) \
            else SearchAPIResponse

    def validate_query_params(self, strict=True):
        """Check if the request is valid and can be sent, raise ValueError if 
        not.
        
        :param strict, boolean. If True, an exception is raised on every
        invalid query parameter, if False an exception is raised only when the search
        request cannot be performed because required query params are missing.
        
        """
        if not self.api_key:
            raise ValueError('API key is missing')
        if strict:
            if self.minimum_match and (type(self.minimum_match) is not float or
                                       self.minimum_match > 1 or self.minimum_match < 0):
                raise ValueError('minimum_match should be a float between 0 and 1')
            if self.hide_sponsored is not None and type(self.hide_sponsored) is not bool:
                raise ValueError('hide_sponsored should be a boolean')
            if self.infer_persons is not None and type(self.infer_persons) is not bool:
                raise ValueError('infer_persons should be a boolean')
            if self.live_feeds is not None and type(self.live_feeds) is not bool:
                raise ValueError('live_feeds should be a boolean')
            if self.match_requirements is not None and not isinstance(self.match_requirements, string_types):
                raise ValueError('match_requirements should be an str or unicode object')
            if self.source_category_requirements is not None and not isinstance(self.source_category_requirements,
                                                                                string_types):
                raise ValueError('source_category_requirements should be an str or unicode object')
            if self.show_sources not in ("all", "matching", "false", "true", True, False, None):
                raise ValueError('show_sources has a wrong value. Should be "matching", "all", True, False or None')
            if self.minimum_probability and (type(self.minimum_probability) is not float or
                                             self.minimum_probability > 1 or self.minimum_probability < 0):
                raise ValueError('minimum_probability should be a float between 0 and 1')
            if self.person.unsearchable_fields:
                raise ValueError('Some fields are unsearchable: %s' % self.person.unsearchable_fields)
        if not self.person.is_searchable:
            raise ValueError('No valid name/username/user_id/phone/email/address or search pointer in request')

    @property
    def url(self):
        """The URL of the request (str)."""
        query = self.get_search_query()
        return self.get_base_url() + urllib.urlencode(query, doseq=True)

    def get_search_query(self):
        query = {"key": self.api_key}
        if self.person and self.person.search_pointer:
            query['search_pointer'] = self.person.search_pointer
        elif self.person:
            query['person'] = self.person.to_json()
        if self.minimum_probability is not None:
            query['minimum_probability'] = self.minimum_probability
        if self.minimum_match is not None:
            query['minimum_match'] = self.minimum_match
        if self.hide_sponsored is not None:
            query['hide_sponsored'] = self.hide_sponsored
        if self.infer_persons is not None:
            query['infer_persons'] = self.infer_persons
        if self.match_requirements is not None:
            query['match_requirements'] = self.match_requirements
        if self.source_category_requirements is not None:
            query['source_category_requirements'] = self.source_category_requirements
        if self.live_feeds is not None:
            query['live_feeds'] = self.live_feeds
        if self.show_sources is not None:
            query['show_sources'] = self.show_sources
        return query

    def send(self, strict_validation=True):
        """Send the request and return the response or raise SearchAPIError.
        
        calling this method blocks the program until the response is returned,
        if you want the request to be sent asynchronously please refer to the 
        send_async method. 
        
        the response is returned as a SearchAPIResponse object.
        
        :param strict_validation:  bool. Used by self.validate_query_params.
        
        :raises ValueError (raised from validate_query_params),
        httpError/URLError and SearchAPIError (when the response is returned 
        but contains an error).
        
        example:
        >>> from piplapis.search import SearchAPIRequest, SearchAPIError
        >>> request = SearchAPIRequest('YOURKEY', email='clark.kent@example.com')
        >>> try:
        ...     response = request.send()
        ... except SearchAPIError as e:
        ...     print e.http_status_code, e

        :return: A Response from the API
        :rtype: SearchAPIResponse
        """
        self.validate_query_params(strict=strict_validation)

        query = self.get_search_query()
        request = urllib2.Request(url=self.get_base_url(), data=urlencode(query, True).encode(),
                                  headers=SearchAPIRequest.HEADERS)
        try:
            response = urllib2.urlopen(request)
            json_response = response.read().decode()
            search_response = self.response_class.from_json(json_response)
            search_response._add_rate_limiting_headers(*self._get_quota_and_throttle_data(response.headers))
            return search_response
        except urllib2.HTTPError as e:
            json_error = e.read()
            if not json_error:
                raise e
            try:
                exception = SearchAPIError.from_json(json_error.decode())
                exception._add_rate_limiting_headers(*self._get_quota_and_throttle_data(e.headers))
                raise exception
            except ValueError:
                raise e

    @staticmethod
    def _get_quota_and_throttle_data(headers):

        # Set default values
        (quota_allotted, quota_current, quota_reset, qps_allotted, qps_current, qps_live_allotted, qps_live_current,
         qps_demo_allotted, qps_demo_current, demo_usage_allotted, demo_usage_current, demo_usage_expiry) = (None,) * 12

        time_format = "%A, %B %d, %Y %I:%M:%S %p %Z"

        # Handle quota headers
        if 'X-APIKey-Quota-Allotted' in headers:
            quota_allotted = int(headers.get('X-APIKey-Quota-Allotted'))
        if 'X-APIKey-Quota-Current' in headers:
            quota_current = int(headers.get('X-APIKey-Quota-Current'))
        if 'X-Quota-Reset' in headers:
            datetime_str = headers.get('X-Quota-Reset')
            quota_reset = datetime.datetime.strptime(datetime_str, time_format).replace(tzinfo=pytz.utc)

        # Handle throttling
        if 'X-QPS-Allotted' in headers:
            qps_allotted = int(headers.get('X-QPS-Allotted'))
        if 'X-QPS-Current' in headers:
            qps_current = int(headers.get('X-QPS-Current'))
        if 'X-QPS-Live-Allotted' in headers:
            qps_live_allotted = int(headers.get('X-QPS-Live-Allotted'))
        if 'X-QPS-Live-Current' in headers:
            qps_live_current = int(headers.get('X-QPS-Live-Current'))
        if 'X-QPS-Demo-Allotted' in headers:
            qps_demo_allotted = int(headers.get('X-QPS-Demo-Allotted'))
        if 'X-QPS-Demo-Current' in headers:
            qps_demo_current = int(headers.get('X-QPS-Demo-Current'))

        # Handle Demo usage allowance
        if 'X-Demo-Usage-Allotted' in headers:
            demo_usage_allotted = int(headers.get('X-Demo-Usage-Allotted'))
        if 'X-Demo-Usage-Current' in headers:
            demo_usage_current = int(headers.get('X-Demo-Usage-Current'))
        if 'X-Demo-Usage-Expiry' in headers:
            datetime_str = headers.get('X-Demo-Usage-Expiry')
            demo_usage_expiry = datetime.datetime.strptime(datetime_str, time_format).replace(tzinfo=pytz.utc)

        return (quota_allotted, quota_current, quota_reset, qps_allotted, qps_current, qps_live_allotted,
                qps_live_current, qps_demo_allotted, qps_demo_current, demo_usage_allotted,
                demo_usage_current, demo_usage_expiry)

    def send_async(self, callback, strict_validation=True):
        """Sam  e as send() but in a non-blocking way.
        
        use this method if you want to send the request asynchronously so your 
        program can do other things while waiting for the response.
        
        :param strict_validation: bool. Used by self.validate_query_params.
        :param callback: Callable with the following signature - callback(response=None, error=None).
        
        example:
        
        >>> from piplapis.search import SearchAPIRequest
        >>>
        >>> def my_callback(response=None, error=None):
        ...     print response or error
        ...
        >>> request = SearchAPIRequest('YOURKEY', email='clark.kent@example.com')
        >>> request.send_async(my_callback)
        >>> do_other_things()
        """

        def target():
            try:
                response = self.send(strict_validation)
                callback(response=response)
            except Exception as e:
                callback(error=e)

        threading.Thread(target=target).start()

    def get_base_url(self):
        protocol = "https" if self.use_https or (self.use_https is None and self.default_use_https) else "http"
        return self.BASE_URL.format(protocol)


class SearchAPIResponse(Serializable):
    """a response from Pipl's Search API.

    a response contains 4 main data elements:

    - available data summary (piplapis.data.available_data.AvailableData).
      This is a summary of the data available for your search. Please note that
      some available data may not be present in the response due to data package limits.
      The available data contains two sub-elements, basic and premium (if you're on premium,
      basic will be None):
      - basic: shows the data available with a basic coverage plan
      - premium: shows the data available with a premium coverage plan

    - a person (piplapis.data.containers.Person) that is the data object
      representing all the information available for the person you were
      looking for.
      this object will only be returned when our identity-resolution engine is
      convinced that the information is of the person represented by your query.
      obviously, if the query was for "John Smith" there's no way for our
      identity-resolution engine to know which of the hundreds of thousands of
      people named John Smith you were referring to, therefore you can expect
      that the response will not contain a person object.
      on the other hand, if you search by a unique identifier such as email or
      a combination of identifiers that only lead to one person, such as
      "Clark Kent from Smallville, KS, US", you can expect to get
      a response containing a single person object.
   
    - a list of possible persons (piplapis.data.containers.Person). If our identity-resolution
      engine did not find a definite match, you can use this list to further
      drill down using the persons' search_pointer field.

    - a list of sources (piplapis.data.containers.Source). Sources are the breakdown
      of a response's data into its origin - so each source will contain data that came
      from one source (e.g. a facebook profile, a public record, etc).
      Sources may contain strictly data that belongs to the person returned as a
      perfect match (only these are shown if the search contained show_sources=matching),
      or they may belong to possibly related people. In any case, by default API
      responses do not contain sources, and to use them you must pass a value for show_sources.
   
    the response also contains the query as it was interpreted by Pipl. This
    part is useful for verification and debugging, if some query parameters
    were invalid you can see in response.query that they were ignored, you can
    also see how the name/address from your query were parsed in case you
    passed raw_name/raw_address in the query.
    """

    def __init__(self, query=None, person=None, sources=None,
                 possible_persons=None, warnings_=None, http_status_code=None,
                 visible_sources=None, available_sources=None, search_id=None,
                 match_requirements=None, available_data=None, source_category_requirements=None,
                 persons_count=None, *args, **kwargs):
        """
        :param query: A Person object with the query as interpreted by Pipl.
        :param person: A Person object with data about the person in the query.
        :param sources: A list of Source objects with full/partial match to the query.
        :param possible_persons: A list of Person objects, each of these is an
                              expansion of the original query, giving additional
                              query parameters to zoom in on the right person.
        :param warnings_: A list of unicodes. A warning is returned when the query
                    contains a non-critical error and the search can still run.
        :param visible_sources: int, the number of sources in response
        :param available_sources: int, the total number of known sources for this search
        :param search_id: str or unicode, a unique ID which identifies this search. Useful for debugging.
        :param available_data: an AvailableData object, showing the data available for your query.
        :param match_requirements: str or unicode. Shows how Pipl interpreted your match_requirements criteria.
        :param source_category_requirements: str or unicode. Shows how Pipl interpreted your
                                             source_category_requirements criteria.
         :param persons_count: int. The number of persons in this response.
        """
        self.query = query
        self.person = person
        self.sources = sources or []
        self.possible_persons = possible_persons or []
        self.warnings = warnings_ or []
        self.http_status_code = http_status_code
        self.visible_sources = visible_sources
        self.available_sources = available_sources
        self.search_id = search_id
        self.available_data = available_data
        self.match_requirements = match_requirements
        self.source_category_requirements = source_category_requirements
        self.persons_count = persons_count
        if not self.persons_count:
            self.persons_count = 1 if self.person is not None else len(self.possible_persons)
        self.raw_json = None

        # Rate limiting data
        self.qps_allotted = None  # Your permitted queries per second
        self.qps_current = None  # The number of queries that you've run in the same second as this one.
        self.qps_live_allotted = None  # Your permitted queries per second
        self.qps_live_current = None  # The number of queries that you've run in the same second as this one.
        self.qps_demo_allotted = None  # Your permitted queries per second
        self.qps_demo_current = None  # The number of queries that you've run in the same second as this one.
        self.quota_allotted = None  # Your API quota
        self.quota_current = None  # The API quota used so far
        self.quota_reset = None  # The time when your quota resets
        self.demo_usage_allotted = None  # Your permitted demo queries
        self.demo_usage_current = None  # The number of demo queries that you've already run
        self.demo_usage_expiry = None  # The expiry time of your demo usage


    @property
    def matching_sources(self):
        """Sources that match the person from the query.
        Note that the meaning of "match the person from the query" means "Pipl 
        is convinced that these sources hold data about the person you're 
        looking for". 
        Essentially, these are the sources that make up the Person object.
        """
        return [source for source in self.sources if source.match == 1.]

    def group_sources(self, key_function):
        """Return a dict with the sources grouped by the key returned by 
        `key_function`.

        :param key_function: function, takes a source and returns the value from the source to
        group by (see examples in the group_sources_by_* methods below).

        :return dict, a key in this dict is a key returned by
        `key_function` and the value is a list of all the sources with this key.
        """
        sorted_sources = sorted(self.sources, key=key_function)
        grouped_sources = itertools.groupby(sorted_sources, key=key_function)
        return dict([(key, list(group)) for key, group in grouped_sources])

    def group_sources_by_domain(self):
        """Return the sources grouped by the domain they came from.
        
        :return dict, a key in this dict is a domain
        and the value is a list of all the sources with this domain.
        
        """
        key_function = lambda source: source.domain or ''
        return self.group_sources(key_function)

    def group_sources_by_category(self):
        """Return the sources grouped by their category. 
        
        :return dict, a key in this dict is a category
        and the value is a list of all the sources with this category.
        
        """
        key_function = lambda source: source.category or ''
        return self.group_sources(key_function)

    def group_sources_by_match(self):
        """Return the sources grouped by their match attribute.

        :return dict, a key in this dict is a match
        float and the value is a list of all the sources with this
        match value.

        """
        key_function = lambda source: source.match or 0
        return self.group_sources(key_function)

    @classmethod
    def from_json(cls, json_str):
        """
        We override this method in SearchAPIResponse so that
        :param json_str:
        :return:
        """
        d = json.loads(json_str)
        obj = cls.from_dict(d)
        obj.raw_json = json_str
        return obj

    @classmethod
    def from_dict(cls, d):
        """Transform the dict to a response object and return the response.
        :param d: the API response dictionary
        """
        http_status_code = d.get('@http_status_code')
        visible_sources = d.get('@visible_sources')
        available_sources = d.get('@available_sources')
        warnings_ = d.get('warnings', [])
        search_id = d.get('@search_id')
        persons_count = d.get('@persons_count')

        match_requirements = d.get('match_requirements')
        source_category_requirements = d.get('source_category_requirements')

        available_data = d.get('available_data') or None
        if available_data is not None:
            available_data = AvailableData.from_dict(available_data)

        query = d.get('query') or None
        if query is not None:
            query = Person.from_dict(query)

        person = d.get('person') or None
        if person is not None:
            person = Person.from_dict(person)
        sources = d.get('sources')
        if sources:
            sources = [Source.from_dict(source) for source in sources]
        possible_persons = [Person.from_dict(x) for x in d.get('possible_persons', [])]
        return cls(query=query, person=person, sources=sources,
                   possible_persons=possible_persons, warnings_=warnings_,
                   http_status_code=http_status_code, visible_sources=visible_sources,
                   available_sources=available_sources, search_id=search_id,
                   match_requirements=match_requirements, available_data=available_data,
                   source_category_requirements=source_category_requirements,
                   persons_count=persons_count)

    def to_dict(self):
        """Return a dict representation of the response."""
        d = {}
        if self.http_status_code:
            d['@http_status_code'] = self.http_status_code
        if self.visible_sources:
            d['@visible_sources'] = self.visible_sources
        if self.available_sources:
            d['@available_sources'] = self.available_sources
        if self.search_id:
            d['@search_id'] = self.search_id
        if self.persons_count:
            d['@persons_count'] = self.persons_count
        if self.warnings:
            d['warnings'] = self.warnings
        if self.match_requirements:
            d['match_requirements'] = self.match_requirements
        if self.available_data is not None:
            d['available_data'] = self.available_data.to_dict()
        if self.query is not None:
            d['query'] = self.query.to_dict()
        if self.person is not None:
            d['person'] = self.person.to_dict()
        if self.sources:
            d['sources'] = [source.to_dict() for source in self.sources]
        if self.possible_persons:
            d['possible_persons'] = [person.to_dict() for person in self.possible_persons]
        return d

    @property
    def gender(self):
        """
        A shortcut method to get the result's person's gender.
        return Gender
        """
        return self.person.gender if self.person else None

    @property
    def dob(self):
        """
        A shortcut method to get the result's person's age.
        return DOB
        """
        return self.person.dob if self.person else None

    @property
    def job(self):
        """
        A shortcut method to get the result's person's job.
        return Job
        """
        return self.person.jobs[0] if self.person and len(self.person.jobs) > 0 else None

    @property
    def address(self):
        """
        A shortcut method to get the result's person's address.
        return Address
        """
        return self.person.addresses[0] if self.person and len(self.person.addresses) > 0 else None

    @property
    def education(self):
        """
        A shortcut method to get the result's person's education.
        return Education
        """
        return self.person.educations[0] if self.person and len(self.person.educations) > 0 else None

    @property
    def language(self):
        """
        A shortcut method to get the result's person's spoken language.
        return Language
        """
        return self.person.languages[0] if self.person and len(self.person.languages) > 0 else None

    @property
    def ethnicity(self):
        """
        A shortcut method to get the result's person's ethnicity.
        return Ethnicity
        """
        return self.person.ethnicities[0] if self.person and len(self.person.ethnicities) > 0 else None

    @property
    def origin_country(self):
        """
        A shortcut method to get the result's person's origin country.
        return OriginCountry
        """
        return self.person.origin_countries[0] if self.person and len(self.person.origin_countries) > 0 else None

    @property
    def phone(self):
        """
        A shortcut method to get the result's person's phone.
        return Phone
        """
        return self.person.phones[0] if self.person and len(self.person.phones) > 0 else None

    @property
    def email(self):
        """
        A shortcut method to get the result's person's email.
        return Email
        """
        return self.person.emails[0] if self.person and len(self.person.emails) > 0 else None

    @property
    def name(self):
        """
        A shortcut method to get the result's person's name.
        return Name
        """
        return self.person.names[0] if self.person and len(self.person.names) > 0 else None

    @property
    def image(self):
        """
        A shortcut method to get the result's person's image.
        return Image
        """
        return self.person.images[0] if self.person and len(self.person.images) > 0 else None

    @property
    def url(self):
        """
        A shortcut method to get the result's person's url.
        return URL
        """
        return self.person.urls[0] if self.person and len(self.person.urls) > 0 else None

    @property
    def username(self):
        """
        A shortcut method to get the result's person's username.
        return Username
        """
        return self.person.usernames[0] if self.person and len(self.person.usernames) > 0 else None

    @property
    def user_id(self):
        """
        A shortcut method to get the result's person's user_id.
        return UserID
        """
        return self.person.user_ids[0] if self.person and len(self.person.user_ids) > 0 else None

    @property
    def relationship(self):
        """
        A shortcut method to get the result's person's most prominent relationship.
        return Relationship
        """
        return self.person.relationships[0] if self.person and len(self.person.relationships) > 0 else None

    def add_quota_throttle_data(self, *args, **kwargs):
        logger.warn("SearchAPIResponse.add_quota_throttle_data is deprecated")
        return self._add_rate_limiting_headers(*args, **kwargs)

    def _add_rate_limiting_headers(self, quota_allotted=None, quota_current=None, quota_reset=None, qps_allotted=None,
                                   qps_current=None, qps_live_allotted=None, qps_live_current=None, qps_demo_allotted=None,
                                   qps_demo_current=None, demo_usage_allotted=None, demo_usage_current=None,
                                   demo_usage_expiry=None):
        self.qps_allotted = qps_allotted
        self.qps_current = qps_current
        self.qps_live_allotted = qps_live_allotted
        self.qps_live_current = qps_live_current
        self.qps_demo_allotted = qps_demo_allotted
        self.qps_demo_current = qps_demo_current
        self.quota_allotted = quota_allotted
        self.quota_current = quota_current
        self.quota_reset = quota_reset
        self.demo_usage_allotted = demo_usage_allotted
        self.demo_usage_current = demo_usage_current
        self.demo_usage_expiry = demo_usage_expiry


class SearchAPIError(APIError):
    """an exception raised when the response from the search API contains an
    error."""

    pass
>>>>>>> 363aaf04
<|MERGE_RESOLUTION|>--- conflicted
+++ resolved
@@ -1,4 +1,3 @@
-<<<<<<< HEAD
 """Python wrapper for easily making calls to Pipl's Search API.
 
 Pipl's Search API allows you to query with the information you have about
@@ -844,825 +843,4 @@
     """an exception raised when the response from the search API contains an
     error."""
 
-    pass
-=======
-"""Python wrapper for easily making calls to Pipl's Search API.
-
-Pipl's Search API allows you to query with the information you have about
-a person (his name, address, email, phone, username and more) and in response 
-get all the data available on him on the web.
-
-The classes contained in this module are:
-- SearchAPIRequest -- Build your request and send it.
-- SearchAPIResponse -- Holds the response from the API in case it contains data.
-- SearchAPIError -- An exception raised when the API response is an error.
-
-The classes are based on the person data-model that's implemented here in the
-sub-package piplapis.data.
-
-"""
-import json
-
-import datetime
-import logging
-
-import pytz as pytz
-
-from six import string_types
-
-try:
-    import urllib.request as urllib2
-    from urllib.parse import urlencode
-except ImportError:
-    import urllib2
-    from urllib import urlencode
-
-import urllib
-import itertools
-import threading
-
-import piplapis
-from piplapis.data.available_data import AvailableData
-from piplapis.error import APIError
-from piplapis.data import *
-from piplapis.data.utils import Serializable
-
-logger = logging.getLogger(__name__)
-
-
-class SearchAPIRequest(object):
-    """A request to Pipl's Search API.
-    
-    Building the request from the query parameters can be done in two ways:
-    
-    Option 1 - directly and quickly (for simple requests with only few 
-               parameters):
-            
-    >>> from piplapis.search import SearchAPIRequest
-    >>> request = SearchAPIRequest(api_key='YOURKEY', email='clark.kent@example.com')
-    >>> response = request.send()
-    
-    Option 2 - using the data-model (useful for more complex queries; for 
-               example, when there are multiple parameters of the same type 
-               such as few phones or a few addresses or when you'd like to use 
-               information beyond the usual identifiers such as name or email, 
-               information like education, job, relationships etc):
-            
-    >>> from piplapis.search import SearchAPIRequest
-    >>> from piplapis.data import Person, Name, Address, Job
-    >>> fields = [Name(first='Clark', last='Kent'),
-    >>>           Address(country='US', state='KS', city='Smallville'),
-    >>>           Address(country='US', state='KS', city='Metropolis'),
-    >>>           Job(title='Field Reporter')]
-    >>> request = SearchAPIRequest(api_key='YOURKEY',
-    >>>                            person=Person(fields=fields))
-    >>> response = request.send()
-
-    Sending the request and getting the response is very simple and can be done
-    by either making a blocking call to request.send() or by making 
-    a non-blocking call to request.send_async(callback) which sends the request 
-    asynchronously.
-    
-    You can also set various request flags:
-    minimum_probability - a float between 0 and 1, to define what statistical confidence you need for inferred data.
-    show_sources - string, either "all", "matching" or True. If not set, no sources will be shown.
-        "all" - all sources will be shown.
-        "matching" - only sources belonging to a matching person will be shown.
-        Boolean True will behave like "matching".
-    hide_sponsored - boolean (default False), whether to hide sponsored results.
-    infer_persons - boolean (default False),  whether the API should return person responses made up solely from data inferred by statistical analysis.
-    minimum_match - a float between 0 and 1, to define the minimum match under which possible persons will not be returned.
-    that may be the person you're looking for)
-    live_feeds - boolean (default True), whether to use live data feeds. Can be turned off 
-    for performance.
-    """
-
-    HEADERS = {'User-Agent': 'piplapis/python/%s' % piplapis.__version__}
-    BASE_URL = '{}://api.pipl.com/search/?'
-
-    # The following are default settings for all request objects
-    # You can set them once instead of passing them to the constructor every time
-    default_api_key = None
-    default_use_https = False
-    default_minimum_probability = None
-    default_show_sources = None
-    default_minimum_match = None
-    default_hide_sponsored = None
-    default_live_feeds = None
-    default_infer_persons = None
-    default_match_requirements = None
-    default_source_category_requirements = None
-    default_response_class = None
-
-    @classmethod
-    def set_default_settings(cls, api_key=None, minimum_probability=None, show_sources=None,
-                             minimum_match=None, hide_sponsored=None, live_feeds=None, use_https=False,
-                             match_requirements=None, source_category_requirements=None, infer_persons=None,
-                             response_class=None):
-        cls.default_api_key = api_key
-        cls.default_minimum_probability = minimum_probability
-        cls.default_show_sources = show_sources
-        cls.default_minimum_match = minimum_match
-        cls.default_hide_sponsored = hide_sponsored
-        cls.default_live_feeds = live_feeds
-        cls.default_use_https = use_https
-        cls.default_match_requirements = match_requirements
-        cls.default_source_category_requirements = source_category_requirements
-        cls.default_infer_persons = infer_persons
-        cls.default_response_class = response_class
-
-    def __init__(self, api_key=None, first_name=None, middle_name=None,
-                 last_name=None, raw_name=None, email=None, phone=None, country_code=None,
-                 raw_phone=None, username=None, user_id=None, country=None, state=None, city=None,
-                 raw_address=None, from_age=None, to_age=None, person=None,
-                 search_pointer=None, minimum_probability=None, show_sources=None,
-                 minimum_match=None, hide_sponsored=None, live_feeds=None, use_https=None,
-                 match_requirements=None, source_category_requirements=None, infer_persons=None,
-                 response_class=None):
-        """Initiate a new request object with given query params.
-        
-        Each request must have at least one searchable parameter, meaning 
-        a name (at least first and last name), email, phone or username. 
-        Multiple query params are possible (for example querying by both email 
-        and phone of the person).
-        
-        Args:
-        
-        :param api_key: str, a valid API key.
-                   Note that you can set a default API key 
-                   (piplapis.search.default_api_key = '<your_key>') instead of 
-                   passing it to each request object. 
-        :param first_name: unicode, minimum 2 chars.
-        :param middle_name: unicode. 
-        :param last_name: unicode, minimum 2 chars.
-        :param raw_name: unicode, an unparsed name containing at least a first name 
-                    and a last name.
-        :param email: unicode.
-        :param phone: int/long. A national phone with no formatting.
-        :param country_code: int. The phone country code
-        :param raw_phone: string. A phone to be sent as-is, will be parsed by Pipl.
-        :param username: unicode, minimum 3 chars.
-        :param user_id: unicode.
-        :param country: unicode, a 2 letter country code from:
-                   http://en.wikipedia.org/wiki/ISO_3166-2
-        :param state: unicode, a state code from:
-                 http://en.wikipedia.org/wiki/ISO_3166-2%3AUS
-                 http://en.wikipedia.org/wiki/ISO_3166-2%3ACA
-        :param city: unicode.
-        :param raw_address: unicode, an unparsed address.
-        :param from_age: int.
-        :param to_age: int.
-        :param person: A Person object (available at piplapis.data.Person).
-                  The person can contain every field allowed by the data-model
-                  (see piplapis.data.fields) and can hold multiple fields of
-                  the same type (for example: two emails, three addresses etc.)
-        :param search_pointer: str, sending a search pointer of a possible person will retrieve 
-                          more data related to this person.
-        :param minimum_probability: float (0-1). The minimum required confidence for inferred data.
-        :param show_sources: str or bool, one of "matching"/"all". "all" will show all sources, "matching"
-                        only those of the matching person. Boolean True will behave like "matching".
-        :param minimum_match: float (0-1). The minimum required match under which possible persons will not be returned.
-        :param live_feeds: bool, default True. Whether to use live feeds. Only relevant in plans that include
-                      live feeds. Can be set to False for performance.
-        :param hide_sponsored: bool, default False. Whether to hide sponsored results.
-        :param infer_persons: bool, default False. Whether the API should return person responses made up solely from data inferred by statistical analysis.
-        :param use_https: bool, default False. Whether to use an encrypted connection.
-        :param match_requirements: str/unicode, a match requirements criteria. This criteria defines what fields
-                                   must be present in an API response in order for it to be returned as a match.
-                                   For example: "email" or "email or phone", or "email or (phone and name)"
-        :param source_category_requirements: str/unicode, a source category requirements criteria. This criteria defines
-                                   what source categories must be present in an API response in order for it to be
-                                   returned as a match. For example: "personal_profiles" or "personal_profiles or professional_and_business"
-        :param response_class: object, an object inheriting SearchAPIResponse and adding functionality beyond the basic
-                            response scope. This provides the option to override methods or just add them.
-
-        Each of the arguments that should have a unicode value accepts both
-        unicode objects and utf8 encoded str (will be decoded automatically).
-        """
-        if person is None:
-            person = Person()
-        if first_name or middle_name or last_name:
-            name = Name(first=first_name, middle=middle_name, last=last_name)
-            person.add_fields([name])
-        if raw_name:
-            person.add_fields([Name(raw=raw_name)])
-        if email:
-            person.add_fields([Email(address=email)])
-        if phone or raw_phone:
-            person.add_fields([Phone(country_code=country_code, number=phone, raw=raw_phone)])
-        if username:
-            person.add_fields([Username(content=username)])
-        if user_id:
-            person.add_fields([UserID(content=user_id)])
-        if country or state or city:
-            address = Address(country=country, state=state, city=city)
-            person.add_fields([address])
-        if raw_address:
-            person.add_fields([Address(raw=raw_address)])
-        if from_age is not None or to_age is not None:
-            dob = DOB.from_age_range(from_age or 0, to_age or 1000)
-            person.add_fields([dob])
-
-        person.search_pointer = search_pointer
-        self.person = person
-
-        self.api_key = api_key or self.default_api_key
-        self.show_sources = show_sources if show_sources is not None else self.default_show_sources
-        self.live_feeds = live_feeds if live_feeds is not None else self.default_live_feeds
-        self.minimum_match = minimum_match or self.default_minimum_match
-        self.minimum_probability = minimum_probability or self.default_minimum_probability
-        self.hide_sponsored = hide_sponsored if hide_sponsored is not None else self.default_hide_sponsored
-        self.match_requirements = match_requirements or self.default_match_requirements
-        self.source_category_requirements = source_category_requirements or self.default_source_category_requirements
-        self.use_https = use_https if use_https is not None else self.default_use_https
-        self.infer_persons = infer_persons if infer_persons is not None else self.default_infer_persons
-
-        response_class = response_class or self.default_response_class
-        self.response_class = response_class if response_class and issubclass(response_class, SearchAPIResponse) \
-            else SearchAPIResponse
-
-    def validate_query_params(self, strict=True):
-        """Check if the request is valid and can be sent, raise ValueError if 
-        not.
-        
-        :param strict, boolean. If True, an exception is raised on every
-        invalid query parameter, if False an exception is raised only when the search
-        request cannot be performed because required query params are missing.
-        
-        """
-        if not self.api_key:
-            raise ValueError('API key is missing')
-        if strict:
-            if self.minimum_match and (type(self.minimum_match) is not float or
-                                       self.minimum_match > 1 or self.minimum_match < 0):
-                raise ValueError('minimum_match should be a float between 0 and 1')
-            if self.hide_sponsored is not None and type(self.hide_sponsored) is not bool:
-                raise ValueError('hide_sponsored should be a boolean')
-            if self.infer_persons is not None and type(self.infer_persons) is not bool:
-                raise ValueError('infer_persons should be a boolean')
-            if self.live_feeds is not None and type(self.live_feeds) is not bool:
-                raise ValueError('live_feeds should be a boolean')
-            if self.match_requirements is not None and not isinstance(self.match_requirements, string_types):
-                raise ValueError('match_requirements should be an str or unicode object')
-            if self.source_category_requirements is not None and not isinstance(self.source_category_requirements,
-                                                                                string_types):
-                raise ValueError('source_category_requirements should be an str or unicode object')
-            if self.show_sources not in ("all", "matching", "false", "true", True, False, None):
-                raise ValueError('show_sources has a wrong value. Should be "matching", "all", True, False or None')
-            if self.minimum_probability and (type(self.minimum_probability) is not float or
-                                             self.minimum_probability > 1 or self.minimum_probability < 0):
-                raise ValueError('minimum_probability should be a float between 0 and 1')
-            if self.person.unsearchable_fields:
-                raise ValueError('Some fields are unsearchable: %s' % self.person.unsearchable_fields)
-        if not self.person.is_searchable:
-            raise ValueError('No valid name/username/user_id/phone/email/address or search pointer in request')
-
-    @property
-    def url(self):
-        """The URL of the request (str)."""
-        query = self.get_search_query()
-        return self.get_base_url() + urllib.urlencode(query, doseq=True)
-
-    def get_search_query(self):
-        query = {"key": self.api_key}
-        if self.person and self.person.search_pointer:
-            query['search_pointer'] = self.person.search_pointer
-        elif self.person:
-            query['person'] = self.person.to_json()
-        if self.minimum_probability is not None:
-            query['minimum_probability'] = self.minimum_probability
-        if self.minimum_match is not None:
-            query['minimum_match'] = self.minimum_match
-        if self.hide_sponsored is not None:
-            query['hide_sponsored'] = self.hide_sponsored
-        if self.infer_persons is not None:
-            query['infer_persons'] = self.infer_persons
-        if self.match_requirements is not None:
-            query['match_requirements'] = self.match_requirements
-        if self.source_category_requirements is not None:
-            query['source_category_requirements'] = self.source_category_requirements
-        if self.live_feeds is not None:
-            query['live_feeds'] = self.live_feeds
-        if self.show_sources is not None:
-            query['show_sources'] = self.show_sources
-        return query
-
-    def send(self, strict_validation=True):
-        """Send the request and return the response or raise SearchAPIError.
-        
-        calling this method blocks the program until the response is returned,
-        if you want the request to be sent asynchronously please refer to the 
-        send_async method. 
-        
-        the response is returned as a SearchAPIResponse object.
-        
-        :param strict_validation:  bool. Used by self.validate_query_params.
-        
-        :raises ValueError (raised from validate_query_params),
-        httpError/URLError and SearchAPIError (when the response is returned 
-        but contains an error).
-        
-        example:
-        >>> from piplapis.search import SearchAPIRequest, SearchAPIError
-        >>> request = SearchAPIRequest('YOURKEY', email='clark.kent@example.com')
-        >>> try:
-        ...     response = request.send()
-        ... except SearchAPIError as e:
-        ...     print e.http_status_code, e
-
-        :return: A Response from the API
-        :rtype: SearchAPIResponse
-        """
-        self.validate_query_params(strict=strict_validation)
-
-        query = self.get_search_query()
-        request = urllib2.Request(url=self.get_base_url(), data=urlencode(query, True).encode(),
-                                  headers=SearchAPIRequest.HEADERS)
-        try:
-            response = urllib2.urlopen(request)
-            json_response = response.read().decode()
-            search_response = self.response_class.from_json(json_response)
-            search_response._add_rate_limiting_headers(*self._get_quota_and_throttle_data(response.headers))
-            return search_response
-        except urllib2.HTTPError as e:
-            json_error = e.read()
-            if not json_error:
-                raise e
-            try:
-                exception = SearchAPIError.from_json(json_error.decode())
-                exception._add_rate_limiting_headers(*self._get_quota_and_throttle_data(e.headers))
-                raise exception
-            except ValueError:
-                raise e
-
-    @staticmethod
-    def _get_quota_and_throttle_data(headers):
-
-        # Set default values
-        (quota_allotted, quota_current, quota_reset, qps_allotted, qps_current, qps_live_allotted, qps_live_current,
-         qps_demo_allotted, qps_demo_current, demo_usage_allotted, demo_usage_current, demo_usage_expiry) = (None,) * 12
-
-        time_format = "%A, %B %d, %Y %I:%M:%S %p %Z"
-
-        # Handle quota headers
-        if 'X-APIKey-Quota-Allotted' in headers:
-            quota_allotted = int(headers.get('X-APIKey-Quota-Allotted'))
-        if 'X-APIKey-Quota-Current' in headers:
-            quota_current = int(headers.get('X-APIKey-Quota-Current'))
-        if 'X-Quota-Reset' in headers:
-            datetime_str = headers.get('X-Quota-Reset')
-            quota_reset = datetime.datetime.strptime(datetime_str, time_format).replace(tzinfo=pytz.utc)
-
-        # Handle throttling
-        if 'X-QPS-Allotted' in headers:
-            qps_allotted = int(headers.get('X-QPS-Allotted'))
-        if 'X-QPS-Current' in headers:
-            qps_current = int(headers.get('X-QPS-Current'))
-        if 'X-QPS-Live-Allotted' in headers:
-            qps_live_allotted = int(headers.get('X-QPS-Live-Allotted'))
-        if 'X-QPS-Live-Current' in headers:
-            qps_live_current = int(headers.get('X-QPS-Live-Current'))
-        if 'X-QPS-Demo-Allotted' in headers:
-            qps_demo_allotted = int(headers.get('X-QPS-Demo-Allotted'))
-        if 'X-QPS-Demo-Current' in headers:
-            qps_demo_current = int(headers.get('X-QPS-Demo-Current'))
-
-        # Handle Demo usage allowance
-        if 'X-Demo-Usage-Allotted' in headers:
-            demo_usage_allotted = int(headers.get('X-Demo-Usage-Allotted'))
-        if 'X-Demo-Usage-Current' in headers:
-            demo_usage_current = int(headers.get('X-Demo-Usage-Current'))
-        if 'X-Demo-Usage-Expiry' in headers:
-            datetime_str = headers.get('X-Demo-Usage-Expiry')
-            demo_usage_expiry = datetime.datetime.strptime(datetime_str, time_format).replace(tzinfo=pytz.utc)
-
-        return (quota_allotted, quota_current, quota_reset, qps_allotted, qps_current, qps_live_allotted,
-                qps_live_current, qps_demo_allotted, qps_demo_current, demo_usage_allotted,
-                demo_usage_current, demo_usage_expiry)
-
-    def send_async(self, callback, strict_validation=True):
-        """Sam  e as send() but in a non-blocking way.
-        
-        use this method if you want to send the request asynchronously so your 
-        program can do other things while waiting for the response.
-        
-        :param strict_validation: bool. Used by self.validate_query_params.
-        :param callback: Callable with the following signature - callback(response=None, error=None).
-        
-        example:
-        
-        >>> from piplapis.search import SearchAPIRequest
-        >>>
-        >>> def my_callback(response=None, error=None):
-        ...     print response or error
-        ...
-        >>> request = SearchAPIRequest('YOURKEY', email='clark.kent@example.com')
-        >>> request.send_async(my_callback)
-        >>> do_other_things()
-        """
-
-        def target():
-            try:
-                response = self.send(strict_validation)
-                callback(response=response)
-            except Exception as e:
-                callback(error=e)
-
-        threading.Thread(target=target).start()
-
-    def get_base_url(self):
-        protocol = "https" if self.use_https or (self.use_https is None and self.default_use_https) else "http"
-        return self.BASE_URL.format(protocol)
-
-
-class SearchAPIResponse(Serializable):
-    """a response from Pipl's Search API.
-
-    a response contains 4 main data elements:
-
-    - available data summary (piplapis.data.available_data.AvailableData).
-      This is a summary of the data available for your search. Please note that
-      some available data may not be present in the response due to data package limits.
-      The available data contains two sub-elements, basic and premium (if you're on premium,
-      basic will be None):
-      - basic: shows the data available with a basic coverage plan
-      - premium: shows the data available with a premium coverage plan
-
-    - a person (piplapis.data.containers.Person) that is the data object
-      representing all the information available for the person you were
-      looking for.
-      this object will only be returned when our identity-resolution engine is
-      convinced that the information is of the person represented by your query.
-      obviously, if the query was for "John Smith" there's no way for our
-      identity-resolution engine to know which of the hundreds of thousands of
-      people named John Smith you were referring to, therefore you can expect
-      that the response will not contain a person object.
-      on the other hand, if you search by a unique identifier such as email or
-      a combination of identifiers that only lead to one person, such as
-      "Clark Kent from Smallville, KS, US", you can expect to get
-      a response containing a single person object.
-   
-    - a list of possible persons (piplapis.data.containers.Person). If our identity-resolution
-      engine did not find a definite match, you can use this list to further
-      drill down using the persons' search_pointer field.
-
-    - a list of sources (piplapis.data.containers.Source). Sources are the breakdown
-      of a response's data into its origin - so each source will contain data that came
-      from one source (e.g. a facebook profile, a public record, etc).
-      Sources may contain strictly data that belongs to the person returned as a
-      perfect match (only these are shown if the search contained show_sources=matching),
-      or they may belong to possibly related people. In any case, by default API
-      responses do not contain sources, and to use them you must pass a value for show_sources.
-   
-    the response also contains the query as it was interpreted by Pipl. This
-    part is useful for verification and debugging, if some query parameters
-    were invalid you can see in response.query that they were ignored, you can
-    also see how the name/address from your query were parsed in case you
-    passed raw_name/raw_address in the query.
-    """
-
-    def __init__(self, query=None, person=None, sources=None,
-                 possible_persons=None, warnings_=None, http_status_code=None,
-                 visible_sources=None, available_sources=None, search_id=None,
-                 match_requirements=None, available_data=None, source_category_requirements=None,
-                 persons_count=None, *args, **kwargs):
-        """
-        :param query: A Person object with the query as interpreted by Pipl.
-        :param person: A Person object with data about the person in the query.
-        :param sources: A list of Source objects with full/partial match to the query.
-        :param possible_persons: A list of Person objects, each of these is an
-                              expansion of the original query, giving additional
-                              query parameters to zoom in on the right person.
-        :param warnings_: A list of unicodes. A warning is returned when the query
-                    contains a non-critical error and the search can still run.
-        :param visible_sources: int, the number of sources in response
-        :param available_sources: int, the total number of known sources for this search
-        :param search_id: str or unicode, a unique ID which identifies this search. Useful for debugging.
-        :param available_data: an AvailableData object, showing the data available for your query.
-        :param match_requirements: str or unicode. Shows how Pipl interpreted your match_requirements criteria.
-        :param source_category_requirements: str or unicode. Shows how Pipl interpreted your
-                                             source_category_requirements criteria.
-         :param persons_count: int. The number of persons in this response.
-        """
-        self.query = query
-        self.person = person
-        self.sources = sources or []
-        self.possible_persons = possible_persons or []
-        self.warnings = warnings_ or []
-        self.http_status_code = http_status_code
-        self.visible_sources = visible_sources
-        self.available_sources = available_sources
-        self.search_id = search_id
-        self.available_data = available_data
-        self.match_requirements = match_requirements
-        self.source_category_requirements = source_category_requirements
-        self.persons_count = persons_count
-        if not self.persons_count:
-            self.persons_count = 1 if self.person is not None else len(self.possible_persons)
-        self.raw_json = None
-
-        # Rate limiting data
-        self.qps_allotted = None  # Your permitted queries per second
-        self.qps_current = None  # The number of queries that you've run in the same second as this one.
-        self.qps_live_allotted = None  # Your permitted queries per second
-        self.qps_live_current = None  # The number of queries that you've run in the same second as this one.
-        self.qps_demo_allotted = None  # Your permitted queries per second
-        self.qps_demo_current = None  # The number of queries that you've run in the same second as this one.
-        self.quota_allotted = None  # Your API quota
-        self.quota_current = None  # The API quota used so far
-        self.quota_reset = None  # The time when your quota resets
-        self.demo_usage_allotted = None  # Your permitted demo queries
-        self.demo_usage_current = None  # The number of demo queries that you've already run
-        self.demo_usage_expiry = None  # The expiry time of your demo usage
-
-
-    @property
-    def matching_sources(self):
-        """Sources that match the person from the query.
-        Note that the meaning of "match the person from the query" means "Pipl 
-        is convinced that these sources hold data about the person you're 
-        looking for". 
-        Essentially, these are the sources that make up the Person object.
-        """
-        return [source for source in self.sources if source.match == 1.]
-
-    def group_sources(self, key_function):
-        """Return a dict with the sources grouped by the key returned by 
-        `key_function`.
-
-        :param key_function: function, takes a source and returns the value from the source to
-        group by (see examples in the group_sources_by_* methods below).
-
-        :return dict, a key in this dict is a key returned by
-        `key_function` and the value is a list of all the sources with this key.
-        """
-        sorted_sources = sorted(self.sources, key=key_function)
-        grouped_sources = itertools.groupby(sorted_sources, key=key_function)
-        return dict([(key, list(group)) for key, group in grouped_sources])
-
-    def group_sources_by_domain(self):
-        """Return the sources grouped by the domain they came from.
-        
-        :return dict, a key in this dict is a domain
-        and the value is a list of all the sources with this domain.
-        
-        """
-        key_function = lambda source: source.domain or ''
-        return self.group_sources(key_function)
-
-    def group_sources_by_category(self):
-        """Return the sources grouped by their category. 
-        
-        :return dict, a key in this dict is a category
-        and the value is a list of all the sources with this category.
-        
-        """
-        key_function = lambda source: source.category or ''
-        return self.group_sources(key_function)
-
-    def group_sources_by_match(self):
-        """Return the sources grouped by their match attribute.
-
-        :return dict, a key in this dict is a match
-        float and the value is a list of all the sources with this
-        match value.
-
-        """
-        key_function = lambda source: source.match or 0
-        return self.group_sources(key_function)
-
-    @classmethod
-    def from_json(cls, json_str):
-        """
-        We override this method in SearchAPIResponse so that
-        :param json_str:
-        :return:
-        """
-        d = json.loads(json_str)
-        obj = cls.from_dict(d)
-        obj.raw_json = json_str
-        return obj
-
-    @classmethod
-    def from_dict(cls, d):
-        """Transform the dict to a response object and return the response.
-        :param d: the API response dictionary
-        """
-        http_status_code = d.get('@http_status_code')
-        visible_sources = d.get('@visible_sources')
-        available_sources = d.get('@available_sources')
-        warnings_ = d.get('warnings', [])
-        search_id = d.get('@search_id')
-        persons_count = d.get('@persons_count')
-
-        match_requirements = d.get('match_requirements')
-        source_category_requirements = d.get('source_category_requirements')
-
-        available_data = d.get('available_data') or None
-        if available_data is not None:
-            available_data = AvailableData.from_dict(available_data)
-
-        query = d.get('query') or None
-        if query is not None:
-            query = Person.from_dict(query)
-
-        person = d.get('person') or None
-        if person is not None:
-            person = Person.from_dict(person)
-        sources = d.get('sources')
-        if sources:
-            sources = [Source.from_dict(source) for source in sources]
-        possible_persons = [Person.from_dict(x) for x in d.get('possible_persons', [])]
-        return cls(query=query, person=person, sources=sources,
-                   possible_persons=possible_persons, warnings_=warnings_,
-                   http_status_code=http_status_code, visible_sources=visible_sources,
-                   available_sources=available_sources, search_id=search_id,
-                   match_requirements=match_requirements, available_data=available_data,
-                   source_category_requirements=source_category_requirements,
-                   persons_count=persons_count)
-
-    def to_dict(self):
-        """Return a dict representation of the response."""
-        d = {}
-        if self.http_status_code:
-            d['@http_status_code'] = self.http_status_code
-        if self.visible_sources:
-            d['@visible_sources'] = self.visible_sources
-        if self.available_sources:
-            d['@available_sources'] = self.available_sources
-        if self.search_id:
-            d['@search_id'] = self.search_id
-        if self.persons_count:
-            d['@persons_count'] = self.persons_count
-        if self.warnings:
-            d['warnings'] = self.warnings
-        if self.match_requirements:
-            d['match_requirements'] = self.match_requirements
-        if self.available_data is not None:
-            d['available_data'] = self.available_data.to_dict()
-        if self.query is not None:
-            d['query'] = self.query.to_dict()
-        if self.person is not None:
-            d['person'] = self.person.to_dict()
-        if self.sources:
-            d['sources'] = [source.to_dict() for source in self.sources]
-        if self.possible_persons:
-            d['possible_persons'] = [person.to_dict() for person in self.possible_persons]
-        return d
-
-    @property
-    def gender(self):
-        """
-        A shortcut method to get the result's person's gender.
-        return Gender
-        """
-        return self.person.gender if self.person else None
-
-    @property
-    def dob(self):
-        """
-        A shortcut method to get the result's person's age.
-        return DOB
-        """
-        return self.person.dob if self.person else None
-
-    @property
-    def job(self):
-        """
-        A shortcut method to get the result's person's job.
-        return Job
-        """
-        return self.person.jobs[0] if self.person and len(self.person.jobs) > 0 else None
-
-    @property
-    def address(self):
-        """
-        A shortcut method to get the result's person's address.
-        return Address
-        """
-        return self.person.addresses[0] if self.person and len(self.person.addresses) > 0 else None
-
-    @property
-    def education(self):
-        """
-        A shortcut method to get the result's person's education.
-        return Education
-        """
-        return self.person.educations[0] if self.person and len(self.person.educations) > 0 else None
-
-    @property
-    def language(self):
-        """
-        A shortcut method to get the result's person's spoken language.
-        return Language
-        """
-        return self.person.languages[0] if self.person and len(self.person.languages) > 0 else None
-
-    @property
-    def ethnicity(self):
-        """
-        A shortcut method to get the result's person's ethnicity.
-        return Ethnicity
-        """
-        return self.person.ethnicities[0] if self.person and len(self.person.ethnicities) > 0 else None
-
-    @property
-    def origin_country(self):
-        """
-        A shortcut method to get the result's person's origin country.
-        return OriginCountry
-        """
-        return self.person.origin_countries[0] if self.person and len(self.person.origin_countries) > 0 else None
-
-    @property
-    def phone(self):
-        """
-        A shortcut method to get the result's person's phone.
-        return Phone
-        """
-        return self.person.phones[0] if self.person and len(self.person.phones) > 0 else None
-
-    @property
-    def email(self):
-        """
-        A shortcut method to get the result's person's email.
-        return Email
-        """
-        return self.person.emails[0] if self.person and len(self.person.emails) > 0 else None
-
-    @property
-    def name(self):
-        """
-        A shortcut method to get the result's person's name.
-        return Name
-        """
-        return self.person.names[0] if self.person and len(self.person.names) > 0 else None
-
-    @property
-    def image(self):
-        """
-        A shortcut method to get the result's person's image.
-        return Image
-        """
-        return self.person.images[0] if self.person and len(self.person.images) > 0 else None
-
-    @property
-    def url(self):
-        """
-        A shortcut method to get the result's person's url.
-        return URL
-        """
-        return self.person.urls[0] if self.person and len(self.person.urls) > 0 else None
-
-    @property
-    def username(self):
-        """
-        A shortcut method to get the result's person's username.
-        return Username
-        """
-        return self.person.usernames[0] if self.person and len(self.person.usernames) > 0 else None
-
-    @property
-    def user_id(self):
-        """
-        A shortcut method to get the result's person's user_id.
-        return UserID
-        """
-        return self.person.user_ids[0] if self.person and len(self.person.user_ids) > 0 else None
-
-    @property
-    def relationship(self):
-        """
-        A shortcut method to get the result's person's most prominent relationship.
-        return Relationship
-        """
-        return self.person.relationships[0] if self.person and len(self.person.relationships) > 0 else None
-
-    def add_quota_throttle_data(self, *args, **kwargs):
-        logger.warn("SearchAPIResponse.add_quota_throttle_data is deprecated")
-        return self._add_rate_limiting_headers(*args, **kwargs)
-
-    def _add_rate_limiting_headers(self, quota_allotted=None, quota_current=None, quota_reset=None, qps_allotted=None,
-                                   qps_current=None, qps_live_allotted=None, qps_live_current=None, qps_demo_allotted=None,
-                                   qps_demo_current=None, demo_usage_allotted=None, demo_usage_current=None,
-                                   demo_usage_expiry=None):
-        self.qps_allotted = qps_allotted
-        self.qps_current = qps_current
-        self.qps_live_allotted = qps_live_allotted
-        self.qps_live_current = qps_live_current
-        self.qps_demo_allotted = qps_demo_allotted
-        self.qps_demo_current = qps_demo_current
-        self.quota_allotted = quota_allotted
-        self.quota_current = quota_current
-        self.quota_reset = quota_reset
-        self.demo_usage_allotted = demo_usage_allotted
-        self.demo_usage_current = demo_usage_current
-        self.demo_usage_expiry = demo_usage_expiry
-
-
-class SearchAPIError(APIError):
-    """an exception raised when the response from the search API contains an
-    error."""
-
-    pass
->>>>>>> 363aaf04
+    pass